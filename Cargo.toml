--- conflicted
+++ resolved
@@ -13,10 +13,7 @@
     "pipe/section/section_impls/mycelial_server",
     "pipe/section/section_impls/kafka_connector",
     "pipe/section/section_impls/snowflake",
-<<<<<<< HEAD
     "pipe/section/section_impls/tagging_transformer"
-=======
     "pipe/section/section_impls/mysql_connector",
->>>>>>> 39115f98
 ]
 resolver = "2"
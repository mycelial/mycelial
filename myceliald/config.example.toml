# sample node config

# MYCELIAL NODE
# "Node" refers to the container, VM, or bare metal machine where this
# Sqlite Physical Replication Client is installed.
[node]
display_name = "Dev"                    # Human-readable Name for this Sqlite Physical Replication Client
unique_id = "dev"                       # Unique ID for this Sqlite Physical Replication Client
storage_path = "myceliald_state.sqlite" # Path and name of SQLite database to store this Sqlite Physical Replication Client's state

# MYCELIAL SERVER
# Replace with the endpoint and token for your Sqlite Physical Replication Server
[server]
endpoint = "http://localhost:8080" # Default Sqlite Physical Replication Server endpoint
token = "token"                    # Default token for Sqlite Physical Replication Server and Clietns

# SOURCES
# Define all data sources (data stores and directory paths)
# accessible by the Node that should be exposed as SOURCES to Sqlite Physical Replication Server

[[sources]]
type = "sqlite_physical_replication"
display_name = "Sqlite Physical Replication Movie"
journal_path = "/tmp/something.sqlite.mycelial_src"

[[sources]]
type = "hello_world"
display_name = "Hello World Src"

# DESTINATIONS
# Define all data DESTINATIONS (data stores and directory paths)
# accessible by the Node that should be exposed as DESTINATIONS to the Sqlite Physical Replication Server

[[destinations]]
type = "sqlite_physical_replication"
display_name = "Sqlite Physical Replication Movie"
journal_path = "/tmp/something.sqlite.mycelial"
<<<<<<< HEAD
database_path = "/tmp/hydrated_db.sqlite"

[[destinations]]
type = "snowflake"
display_name = "Data Science Warehouse"
username = "SVCMYCELIAL"
password = "123456"
role = "MYCELIAL"
account_identifier = "A_B"
warehouse = "WAREHOUSE"
database = "TEST"

[[destinations]]
type = "hello_world"
display_name = "Hello World Dest"
path = "/tmp/test.sqlite"
=======
database_path = "/tmp/hydrated_db.sqlite"
>>>>>>> 37a10cd6
<|MERGE_RESOLUTION|>--- conflicted
+++ resolved
@@ -35,23 +35,8 @@
 type = "sqlite_physical_replication"
 display_name = "Sqlite Physical Replication Movie"
 journal_path = "/tmp/something.sqlite.mycelial"
-<<<<<<< HEAD
 database_path = "/tmp/hydrated_db.sqlite"
 
 [[destinations]]
-type = "snowflake"
-display_name = "Data Science Warehouse"
-username = "SVCMYCELIAL"
-password = "123456"
-role = "MYCELIAL"
-account_identifier = "A_B"
-warehouse = "WAREHOUSE"
-database = "TEST"
-
-[[destinations]]
 type = "hello_world"
-display_name = "Hello World Dest"
-path = "/tmp/test.sqlite"
-=======
-database_path = "/tmp/hydrated_db.sqlite"
->>>>>>> 37a10cd6
+display_name = "Hello World Dest"
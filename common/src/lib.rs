use pipe::config::{Config as DynamicPipeConfig, Value as DynamicPipeValue};
use section::SectionError;
use serde::{Deserialize, Serialize};
use sqlx::FromRow;

/// Top level configuration object
// todo: should this be only on the client?
// todo: disallow clone
#[derive(Serialize, Deserialize, Debug, Clone)]
pub struct ClientConfig {
    pub node: Node,
    pub server: Server,
    #[serde(default)]
    pub sources: Vec<Source>,
    #[serde(default)]
    pub destinations: Vec<Destination>,
}

/// Client-side server config
#[derive(Serialize, Deserialize, Debug, Clone)]
pub struct Server {
    pub endpoint: String,
    pub token: String,
}

/// Generic node config
#[derive(Serialize, Deserialize, Debug, Clone)]
pub struct Node {
    pub display_name: String,
    pub unique_id: String,
    pub storage_path: String,
}

/// Internally-tagged type of a source needs to match the variant name
#[allow(non_camel_case_types)]
#[derive(Serialize, Deserialize, Debug, Clone)]
#[serde(tag = "type", rename_all = "lowercase")]
pub enum Source {
    Sqlite_Connector(SqliteConnectorConfig),
    Kafka(KafkaConfig),
    Snowflake(SnowflakeConfig),
    Sqlite_Physical_Replication(SqlitePhysicalReplicationSourceConfig),
    Hello_World(HelloWorldSourceConfig),
    Excel_Connector(ExcelConfig),
    Postgres_Connector(PostgresConnectorConfig),
<<<<<<< HEAD
    // TODO: either we need to add another enum for transformers, or merge these two into "sections" and make the section itself know if it supports sourcing, transforming, or destinationing
    Tagging_Transformer(TaggingTransformerConfig),
=======
    Mysql_Connector(MysqlConnectorSourceConfig),
>>>>>>> 39115f98
}

/// Internally-tagged type of a source needs to match the variant name
#[allow(non_camel_case_types)]
#[derive(Serialize, Deserialize, Debug, Clone)]
#[serde(tag = "type", rename_all = "lowercase")]
pub enum Destination {
    Sqlite_Connector(SqliteConnectorConfig),
    Snowflake(SnowflakeConfig),
    Sqlite_Physical_Replication(SqlitePhysicalReplicationDestinationConfig),
    Hello_World(HelloWorldDestinationConfig),
    Kafka(KafkaDestinationConfig),
    Postgres_Connector(PostgresConnectorDestinationConfig),
    Mysql_Connector(MysqlConnectorDestinationConfig),
}

// Shared between all source definitions
#[derive(Serialize, Deserialize, Debug, Clone)]
pub struct CommonAttrs {
    // pub r#type: String,
    pub display_name: String,
}

#[derive(Serialize, Deserialize, Debug, Clone)]
pub struct SqliteConnectorConfig {
    #[serde(flatten)]
    pub common_attrs: CommonAttrs,
    pub path: String,
}

#[derive(Serialize, Deserialize, Debug, Clone)]
pub struct PostgresConnectorConfig {
    #[serde(flatten)]
    pub common_attrs: CommonAttrs,
}

#[derive(Serialize, Deserialize, Debug, Clone)]
pub struct ExcelConfig {
    #[serde(flatten)]
    pub common_attrs: CommonAttrs,
    pub path: String,
    pub strict: bool,
}

#[derive(Serialize, Deserialize, Debug, Clone)]
pub struct KafkaConfig {
    #[serde(flatten)]
    pub common_attrs: CommonAttrs,
    // comma-separated
    pub brokers: String,
}

#[derive(Serialize, Deserialize, Debug, Clone)]
pub struct SnowflakeConfig {
    #[serde(flatten)]
    pub common_attrs: CommonAttrs,
    pub username: String,
    pub password: String,
    pub role: String,
    pub account_identifier: String,
    pub warehouse: String,
    pub database: String,
}

#[derive(Serialize, Deserialize, Debug, Clone)]
pub struct SqlitePhysicalReplicationSourceConfig {
    #[serde(flatten)]
    pub common_attrs: CommonAttrs,
    pub journal_path: String,
    // database path
}

#[derive(Serialize, Deserialize, Debug, Clone)]
pub struct HelloWorldSourceConfig {
    #[serde(flatten)]
    pub common_attrs: CommonAttrs,
    pub message: String,
    pub interval_milis: u64,
}

#[derive(Serialize, Deserialize, Debug, Clone)]
pub struct TaggingTransformerConfig {
    #[serde(flatten)]
    pub common_attrs: CommonAttrs,
}

#[derive(Serialize, Deserialize, Debug, Clone)]
pub struct HelloWorldDestinationConfig {
    #[serde(flatten)]
    pub common_attrs: CommonAttrs,
}

#[derive(Serialize, Deserialize, Debug, Clone)]
pub struct KafkaDestinationConfig {
    #[serde(flatten)]
    pub common_attrs: CommonAttrs,
    pub brokers: String,
    pub topic: String,
}

#[derive(Serialize, Deserialize, Debug, Clone)]
pub struct SqlitePhysicalReplicationDestinationConfig {
    #[serde(flatten)]
    pub common_attrs: CommonAttrs,
    pub journal_path: String,
    pub database_path: String,
}

#[derive(Serialize, Deserialize, Debug, Clone)]
pub struct PostgresConnectorDestinationConfig {
    #[serde(flatten)]
    pub common_attrs: CommonAttrs,
    pub url: String,
}

#[derive(Serialize, Deserialize, Debug, Clone)]
pub struct MysqlConnectorSourceConfig {
    #[serde(flatten)]
    pub common_attrs: CommonAttrs,
    pub url: String,
    pub schema: String,
    pub tables: String,
    pub poll_interval: i64,
}

#[derive(Serialize, Deserialize, Debug, Clone)]
pub struct MysqlConnectorDestinationConfig {
    #[serde(flatten)]
    pub common_attrs: CommonAttrs,
    pub url: String,
}
// requests and responses
// todo: move to a module

#[derive(Serialize, Deserialize, Debug)]
pub struct ProvisionClientRequest {
    pub client_config: ClientConfig,
}

#[derive(Serialize, Deserialize, Debug)]
pub struct ProvisionClientResponse {
    pub id: String,
}

#[derive(Serialize, Deserialize, Debug)]
pub struct IssueTokenRequest {
    pub client_id: String,
}

#[derive(Serialize, Deserialize, Debug)]
pub struct IssueTokenResponse {
    pub id: String,
    pub client_id: String,
}

#[derive(Serialize, Deserialize, Debug, FromRow)]
pub struct PipeConfigs {
    pub configs: Vec<PipeConfig>,
}

#[derive(Serialize, Deserialize, Debug, FromRow)]
pub struct PipeConfig {
    /// Scheduler needs to maintain pipe processes:
    /// - start new pipes
    /// - restart pipes on configuration update
    /// - stop pipes, when pipe was removed from configuration list
    ///
    /// To do that - each pipe config needs to be uniquely identified, so here is i64 integer to
    /// help with that. Signed due to Sqlite backed storage
    #[serde(default)]
    #[sqlx(try_from = "i64")]
    pub id: u64,

    /// # Example of config
    /// ```json
    /// {"configs": [
    ///     {
    ///         "id":1,
    ///         "pipe": [
    ///             {
    ///                 "name": "sqlite",
    ///                 "path": "/tmp/test.sqlite",
    ///                 "query": "select * from test"
    ///             },
    ///             {
    ///                 "endpoint": "http://localhost:8080/ingestion",
    ///                 "name": "mycelial_server",
    ///                 "token": "mycelial_server_token"
    ///             }
    ///         ]
    /// }]}
    /// ```
    #[sqlx(rename = "raw_config")]
    pub pipe: serde_json::Value,
    #[sqlx(try_from = "i64")]
    #[serde(default = "default_id")]
    pub workspace_id: u64,
}

fn default_id() -> u64 {
    1
}

impl TryInto<DynamicPipeConfig> for PipeConfig {
    type Error = SectionError;

    fn try_into(self) -> Result<DynamicPipeConfig, Self::Error> {
        let value: DynamicPipeValue = self.pipe.try_into()?;
        DynamicPipeConfig::try_from(value)
    }
}<|MERGE_RESOLUTION|>--- conflicted
+++ resolved
@@ -43,12 +43,9 @@
     Hello_World(HelloWorldSourceConfig),
     Excel_Connector(ExcelConfig),
     Postgres_Connector(PostgresConnectorConfig),
-<<<<<<< HEAD
     // TODO: either we need to add another enum for transformers, or merge these two into "sections" and make the section itself know if it supports sourcing, transforming, or destinationing
     Tagging_Transformer(TaggingTransformerConfig),
-=======
     Mysql_Connector(MysqlConnectorSourceConfig),
->>>>>>> 39115f98
 }
 
 /// Internally-tagged type of a source needs to match the variant name

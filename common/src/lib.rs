--- conflicted
+++ resolved
@@ -125,15 +125,6 @@
 
 #[derive(Serialize, Deserialize, Debug, Clone)]
 pub struct HelloWorldDestinationConfig {
-<<<<<<< HEAD
-    #[serde(flatten)]
-    pub common_attrs: CommonAttrs,
-}
-
-#[derive(Serialize, Deserialize, Debug, Clone)]
-pub struct HelloWorldConfig {
-=======
->>>>>>> 0a3acf5d
     #[serde(flatten)]
     pub common_attrs: CommonAttrs,
 }

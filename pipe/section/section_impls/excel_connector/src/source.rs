--- conflicted
+++ resolved
@@ -170,11 +170,7 @@
                 let y = match x {
                     ExcelDataType::Int(v) => Value::I64(*v),
                     ExcelDataType::Float(f) => Value::F64(*f),
-<<<<<<< HEAD
                     ExcelDataType::String(s) => {Value::from(s.to_string())},
-=======
-                    ExcelDataType::String(s) => Value::Str(s.as_str().into()),
->>>>>>> 2fe39586
                     ExcelDataType::Bool(b) => Value::Bool(*b),
                     ExcelDataType::DateTime(_) => Value::from( // todo: do we have a datetime format rather than string?
                         x.as_datetime()
@@ -184,15 +180,9 @@
                             .into()
                     ),
                     ExcelDataType::Duration(f) => Value::F64(*f),
-<<<<<<< HEAD
-                    ExcelDataType::DateTimeIso(d) => Value::from(d.to_string()),
-                    ExcelDataType::DurationIso(d) => Value::from(d.to_string()),
-                    ExcelDataType::Error(e) => Value::from(e.to_string()),
-=======
                     ExcelDataType::DateTimeIso(d) => Value::Str(d.as_str().into()),
                     ExcelDataType::DurationIso(d) => Value::Str(d.as_str().into()),
                     ExcelDataType::Error(e) => Value::Str(e.to_string().into()),
->>>>>>> 2fe39586
                     ExcelDataType::Empty => Value::Null,
                 };
                 values[index].push(y);
